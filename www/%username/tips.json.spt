import re
from aspen import json, Response
from gittip.utils import get_participant

callback_pattern = re.compile(r'^[_A-Za-z0-9.]+$')

class BadPlatform(Exception): pass

[-----------------------]
participant = get_participant(request, restrict=True)
if user != participant:
    raise Response(403) # disallow admins

if POST:
    out = []
    new_tips = json.loads(body.raw)
    seen = set()
    for tip in new_tips:
        seen.add(tip['username'])
        one = {"username": tip['username'], "platform": "gittip"}
        try:
            if tip['platform'] != 'gittip':
                raise BadPlatform
            amount = participant.set_tip_to(tip['username'], tip['amount'])
        except Exception, exc:
            amount = "error"
            one['error'] = exc.__class__.__name__
        one['amount'] = str(amount[0])
        out.append(one)

<<<<<<< HEAD
    # XXX Pretty sure this is dead code, never called. We loads(body.raw)
    # above!

    if body.get('also_prune', 'false').lower() in ('true', '1', 'yes'):
=======
    if qs.get('also_prune', 'false').lower() in ('true', '1', 'yes'):
>>>>>>> 33d6ff46
        old_tips, __ignored = participant.get_tips_and_total()
        for tip in old_tips:
            if tip['tippee'] not in seen:
                participant.set_tip_to(tip['tippee'], '0.00')

else:
    tips, total, unclaimed_tips, unclaimed_total = \
                                           participant.get_giving_for_profile()

    out = []
    for tip in tips:
        if tip.amount == 0:
            continue
        out.append({ "username": tip.tippee
                   , "platform": "gittip"
                   , "amount": str(tip.amount)
                    })

response.body = out<|MERGE_RESOLUTION|>--- conflicted
+++ resolved
@@ -28,14 +28,7 @@
         one['amount'] = str(amount[0])
         out.append(one)
 
-<<<<<<< HEAD
-    # XXX Pretty sure this is dead code, never called. We loads(body.raw)
-    # above!
-
-    if body.get('also_prune', 'false').lower() in ('true', '1', 'yes'):
-=======
     if qs.get('also_prune', 'false').lower() in ('true', '1', 'yes'):
->>>>>>> 33d6ff46
         old_tips, __ignored = participant.get_tips_and_total()
         for tip in old_tips:
             if tip['tippee'] not in seen:
